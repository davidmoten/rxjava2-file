package com.github.davidmoten.rx;

import static java.nio.file.StandardWatchEventKinds.ENTRY_CREATE;
import static java.nio.file.StandardWatchEventKinds.ENTRY_MODIFY;
import static org.junit.Assert.assertEquals;
import static org.junit.Assert.assertFalse;
import static org.junit.Assert.assertTrue;

import java.io.File;
import java.io.FileNotFoundException;
import java.io.FileOutputStream;
import java.io.IOException;
import java.io.PrintStream;
import java.nio.charset.Charset;
import java.nio.file.StandardWatchEventKinds;
import java.nio.file.WatchEvent;
import java.nio.file.WatchEvent.Kind;
import java.util.ArrayList;
import java.util.Arrays;
import java.util.List;
import java.util.concurrent.CountDownLatch;
import java.util.concurrent.TimeUnit;
import java.util.concurrent.atomic.AtomicInteger;

import org.junit.Test;
import org.mockito.InOrder;
import org.mockito.Mockito;

import rx.Observable;
import rx.Observer;
import rx.Subscription;
import rx.functions.Action0;
import rx.functions.Action1;
import rx.schedulers.Schedulers;

public class FileObservableTest {

    @Test
    public void testNoEventsThrownIfFileDoesNotExist() throws InterruptedException {
        File file = new File("target/does-not-exist");
        Observable<WatchEvent<?>> events = FileObservable.from(file, ENTRY_MODIFY);
        final CountDownLatch latch = new CountDownLatch(1);
        Subscription sub = events.subscribeOn(Schedulers.io()).subscribe(new Observer<WatchEvent<?>>() {

            @Override
            public void onCompleted() {
                latch.countDown();
            }

            @Override
            public void onError(Throwable e) {
                latch.countDown();
                e.printStackTrace();
            }

            @Override
            public void onNext(WatchEvent<?> arg0) {
                latch.countDown();
            }
        });
        assertFalse(latch.await(100, TimeUnit.MILLISECONDS));
        sub.unsubscribe();
    }

    @Test
    public void testCreateAndModifyEventsForANonDirectoryFile() throws InterruptedException, IOException {
        File file = new File("target/f");
        file.delete();
        Observable<WatchEvent<?>> events = FileObservable.from(file, ENTRY_CREATE, ENTRY_MODIFY);
        final CountDownLatch latch = new CountDownLatch(1);
        @SuppressWarnings("unchecked")
        final List<Kind<?>> eventKinds = Mockito.mock(List.class);
        InOrder inOrder = Mockito.inOrder(eventKinds);
        final AtomicInteger errorCount = new AtomicInteger(0);
        Subscription sub = events.subscribeOn(Schedulers.io()).subscribe(new Observer<WatchEvent<?>>() {

            @Override
            public void onCompleted() {
                System.out.println("completed");
            }

            @Override
            public void onError(Throwable e) {
                errorCount.incrementAndGet();
            }

            @Override
            public void onNext(WatchEvent<?> event) {
                System.out.println("event=" + event);
                eventKinds.add(event.kind());
                latch.countDown();
            }
        });
        // sleep long enough for WatchService to start
        Thread.sleep(1000);
        file.createNewFile();
        FileOutputStream fos = new FileOutputStream(file, true);
        fos.write("hello there".getBytes());
        fos.close();
        // give the WatchService time to register the change
        Thread.sleep(100);
        assertTrue(latch.await(30000, TimeUnit.MILLISECONDS));
        inOrder.verify(eventKinds).add(StandardWatchEventKinds.ENTRY_CREATE);
        inOrder.verify(eventKinds).add(StandardWatchEventKinds.ENTRY_MODIFY);
        inOrder.verifyNoMoreInteractions();

        sub.unsubscribe();
        Thread.sleep(100);
        assertEquals(0, errorCount.get());
    }

    @Test
    public void testFileTailingFromStartOfFile() throws InterruptedException, IOException {
        final File log = new File("target/test.log");
        log.delete();
        log.createNewFile();
        append(log, "a0");

<<<<<<< HEAD
        Observable<String> tailer = FileObservable.tailer().file(log).onWatchStarted(new Action0() {
            @Override
            public void call() {
                append(log, "a1");
                append(log, "a2");
            }
        }).sampleTimeMs(50).utf8().tailText();
=======
        Observable<String> tailer = FileObservable.tailer().file(log).sampleTimeMs(50).utf8().tailText();
>>>>>>> d40c3105
        final List<String> list = new ArrayList<String>();
        final CountDownLatch latch = new CountDownLatch(3);
        Subscription sub = tailer.subscribeOn(Schedulers.io()).subscribe(new Action1<String>() {
            @Override
            public void call(String line) {
                System.out.println("received: '" + line + "'");
                list.add(line);
                latch.countDown();
            }
        });
        assertTrue(latch.await(10, TimeUnit.SECONDS));
        assertEquals(Arrays.asList("a0", "a1", "a2"), list);
        sub.unsubscribe();
    }

    @Test
<<<<<<< HEAD
    public void testFileTailingWhenFileIsCreatedAfterSubscription() throws InterruptedException,
            IOException {
        final File log = new File("target/test.log");
        log.delete();

        append(log, "a0");
        Observable<String> tailer = FileObservable.tailer().file(log).startPosition(0)
                .sampleTimeMs(50).utf8().onWatchStarted(new Action0() {
                    @Override
                    public void call() {
                        try {
                            log.createNewFile();
                        } catch (IOException e) {
                            throw new RuntimeException(e);
                        }
                        append(log, "a1");
                        append(log, "a2");
                    }
                }).tailText();
=======
    public void testFileTailingWhenFileIsCreatedAfterSubscription() throws InterruptedException, IOException {
        File log = new File("target/test.log");
        log.delete();

        append(log, "a0");
        Observable<String> tailer = FileObservable.tailer().file(log).startPosition(0).sampleTimeMs(50).utf8()
                .tailText();
>>>>>>> d40c3105
        final List<String> list = new ArrayList<String>();
        final CountDownLatch latch = new CountDownLatch(3);
        Subscription sub = tailer.subscribeOn(Schedulers.io()).subscribe(new Action1<String>() {
            @Override
            public void call(String line) {
                System.out.println("received: '" + line + "'");
                list.add(line);
                latch.countDown();
            }
        });
        assertTrue(latch.await(10, TimeUnit.SECONDS));
        assertEquals(Arrays.asList("a0", "a1", "a2"), list);
        sub.unsubscribe();
    }

    private static void append(File file, String line) {
        try {
            FileOutputStream fos = new FileOutputStream(file, true);
            fos.write(line.getBytes(Charset.forName("UTF-8")));
            fos.write('\n');
            fos.close();
        } catch (FileNotFoundException e) {
            throw new RuntimeException(e);
        } catch (IOException e) {
            throw new RuntimeException(e);
        }
    }

    @Test
    public void testTailTextFileStreamsFromEndOfFileIfSpecified() throws FileNotFoundException, InterruptedException {
        File file = new File("target/test1.txt");
        file.delete();
        PrintStream out = new PrintStream(file);
        out.println("line 1");
        out.flush();
        final List<String> list = new ArrayList<String>();
        Subscription sub = FileObservable.tailer().file(file).startPosition(file.length()).sampleTimeMs(10).utf8()
                .tailText()
                // for each
                .doOnNext(new Action1<String>() {

                    @Override
                    public void call(String line) {
                        System.out.println(line);
                        list.add(line);
                    }
                }).subscribeOn(Schedulers.newThread()).subscribe();
        Thread.sleep(100);
        assertTrue(list.isEmpty());
        out.println("line 2");
        out.flush();
        Thread.sleep(100);
        assertEquals(Arrays.asList("line 2"), list);
        sub.unsubscribe();
        out.close();
    }

    @Test
    public void testTailTextFileStreamsFromEndOfFileIfDeleteOccurs() throws InterruptedException, IOException {
        File file = new File("target/test2.txt");
        file.delete();
        PrintStream out = new PrintStream(file);
        out.println("line 1");
        out.flush();
        final List<String> list = new ArrayList<String>();
        Subscription sub = FileObservable.tailer().file(file).startPosition(file.length()).sampleTimeMs(10).utf8()
                .tailText()
                // for each
                .doOnNext(new Action1<String>() {

                    @Override
                    public void call(String line) {
                        System.out.println(line);
                        list.add(line);
                    }
                }).subscribeOn(Schedulers.newThread()).subscribe();
        Thread.sleep(100);
        assertTrue(list.isEmpty());
        out.close();
        // delete file then make it bigger than it was
        assertTrue(file.delete());
        out = new PrintStream(file);
        out.println("line 2");
        out.println("line 3");
        out.flush();
        Thread.sleep(100);
        assertEquals(Arrays.asList("line 2", "line 3"), list);
        sub.unsubscribe();
        out.close();
    }
}<|MERGE_RESOLUTION|>--- conflicted
+++ resolved
@@ -40,30 +40,32 @@
         File file = new File("target/does-not-exist");
         Observable<WatchEvent<?>> events = FileObservable.from(file, ENTRY_MODIFY);
         final CountDownLatch latch = new CountDownLatch(1);
-        Subscription sub = events.subscribeOn(Schedulers.io()).subscribe(new Observer<WatchEvent<?>>() {
-
-            @Override
-            public void onCompleted() {
-                latch.countDown();
-            }
-
-            @Override
-            public void onError(Throwable e) {
-                latch.countDown();
-                e.printStackTrace();
-            }
-
-            @Override
-            public void onNext(WatchEvent<?> arg0) {
-                latch.countDown();
-            }
-        });
+        Subscription sub = events.subscribeOn(Schedulers.io()).subscribe(
+                new Observer<WatchEvent<?>>() {
+
+                    @Override
+                    public void onCompleted() {
+                        latch.countDown();
+                    }
+
+                    @Override
+                    public void onError(Throwable e) {
+                        latch.countDown();
+                        e.printStackTrace();
+                    }
+
+                    @Override
+                    public void onNext(WatchEvent<?> arg0) {
+                        latch.countDown();
+                    }
+                });
         assertFalse(latch.await(100, TimeUnit.MILLISECONDS));
         sub.unsubscribe();
     }
 
     @Test
-    public void testCreateAndModifyEventsForANonDirectoryFile() throws InterruptedException, IOException {
+    public void testCreateAndModifyEventsForANonDirectoryFile() throws InterruptedException,
+            IOException {
         File file = new File("target/f");
         file.delete();
         Observable<WatchEvent<?>> events = FileObservable.from(file, ENTRY_CREATE, ENTRY_MODIFY);
@@ -72,25 +74,26 @@
         final List<Kind<?>> eventKinds = Mockito.mock(List.class);
         InOrder inOrder = Mockito.inOrder(eventKinds);
         final AtomicInteger errorCount = new AtomicInteger(0);
-        Subscription sub = events.subscribeOn(Schedulers.io()).subscribe(new Observer<WatchEvent<?>>() {
-
-            @Override
-            public void onCompleted() {
-                System.out.println("completed");
-            }
-
-            @Override
-            public void onError(Throwable e) {
-                errorCount.incrementAndGet();
-            }
-
-            @Override
-            public void onNext(WatchEvent<?> event) {
-                System.out.println("event=" + event);
-                eventKinds.add(event.kind());
-                latch.countDown();
-            }
-        });
+        Subscription sub = events.subscribeOn(Schedulers.io()).subscribe(
+                new Observer<WatchEvent<?>>() {
+
+                    @Override
+                    public void onCompleted() {
+                        System.out.println("completed");
+                    }
+
+                    @Override
+                    public void onError(Throwable e) {
+                        errorCount.incrementAndGet();
+                    }
+
+                    @Override
+                    public void onNext(WatchEvent<?> event) {
+                        System.out.println("event=" + event);
+                        eventKinds.add(event.kind());
+                        latch.countDown();
+                    }
+                });
         // sleep long enough for WatchService to start
         Thread.sleep(1000);
         file.createNewFile();
@@ -116,7 +119,6 @@
         log.createNewFile();
         append(log, "a0");
 
-<<<<<<< HEAD
         Observable<String> tailer = FileObservable.tailer().file(log).onWatchStarted(new Action0() {
             @Override
             public void call() {
@@ -124,9 +126,6 @@
                 append(log, "a2");
             }
         }).sampleTimeMs(50).utf8().tailText();
-=======
-        Observable<String> tailer = FileObservable.tailer().file(log).sampleTimeMs(50).utf8().tailText();
->>>>>>> d40c3105
         final List<String> list = new ArrayList<String>();
         final CountDownLatch latch = new CountDownLatch(3);
         Subscription sub = tailer.subscribeOn(Schedulers.io()).subscribe(new Action1<String>() {
@@ -143,7 +142,6 @@
     }
 
     @Test
-<<<<<<< HEAD
     public void testFileTailingWhenFileIsCreatedAfterSubscription() throws InterruptedException,
             IOException {
         final File log = new File("target/test.log");
@@ -163,15 +161,7 @@
                         append(log, "a2");
                     }
                 }).tailText();
-=======
-    public void testFileTailingWhenFileIsCreatedAfterSubscription() throws InterruptedException, IOException {
-        File log = new File("target/test.log");
-        log.delete();
-
-        append(log, "a0");
-        Observable<String> tailer = FileObservable.tailer().file(log).startPosition(0).sampleTimeMs(50).utf8()
-                .tailText();
->>>>>>> d40c3105
+
         final List<String> list = new ArrayList<String>();
         final CountDownLatch latch = new CountDownLatch(3);
         Subscription sub = tailer.subscribeOn(Schedulers.io()).subscribe(new Action1<String>() {
@@ -201,15 +191,16 @@
     }
 
     @Test
-    public void testTailTextFileStreamsFromEndOfFileIfSpecified() throws FileNotFoundException, InterruptedException {
+    public void testTailTextFileStreamsFromEndOfFileIfSpecified() throws FileNotFoundException,
+            InterruptedException {
         File file = new File("target/test1.txt");
         file.delete();
         PrintStream out = new PrintStream(file);
         out.println("line 1");
         out.flush();
         final List<String> list = new ArrayList<String>();
-        Subscription sub = FileObservable.tailer().file(file).startPosition(file.length()).sampleTimeMs(10).utf8()
-                .tailText()
+        Subscription sub = FileObservable.tailer().file(file).startPosition(file.length())
+                .sampleTimeMs(10).utf8().tailText()
                 // for each
                 .doOnNext(new Action1<String>() {
 
@@ -230,15 +221,16 @@
     }
 
     @Test
-    public void testTailTextFileStreamsFromEndOfFileIfDeleteOccurs() throws InterruptedException, IOException {
+    public void testTailTextFileStreamsFromEndOfFileIfDeleteOccurs() throws InterruptedException,
+            IOException {
         File file = new File("target/test2.txt");
         file.delete();
         PrintStream out = new PrintStream(file);
         out.println("line 1");
         out.flush();
         final List<String> list = new ArrayList<String>();
-        Subscription sub = FileObservable.tailer().file(file).startPosition(file.length()).sampleTimeMs(10).utf8()
-                .tailText()
+        Subscription sub = FileObservable.tailer().file(file).startPosition(file.length())
+                .sampleTimeMs(10).utf8().tailText()
                 // for each
                 .doOnNext(new Action1<String>() {
 
